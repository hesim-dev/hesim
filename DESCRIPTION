Package: hesim
Type: Package
Title: Health-Economic Simulation Modeling and Decision Analysis
<<<<<<< HEAD
Version: 0.2.1.9000
=======
Version: 0.2.2
>>>>>>> 40d323f1
Authors@R: c(
    person("Devin", "Incerti", , "devin.incerti@gmail.com", role = c("aut", "cre")),
    person("Jeroen P.", "Jansen", role = "aut")
    )
Description: Parameterize, simulate, and analyze health-economic simulation 
  models. Supports N-state partitioned survival models (Glasziou et al. 1990)
  <doi:10.1002/sim.4780091106> and continuous time state transition models 
  (Siebert et al. 2012) <doi:10.1016/j.jval.2012.06.014> parameterized using 
  survival or multi-state modeling (de Wreede et al. 2011, Jackson 2015) 
  <doi:10.18637/jss.v038.i07>, <doi:10.18637/jss.v070.i08>. Decision uncertainty 
  from a cost-effectiveness analysis is quantified with standard graphical and 
  tabular summaries of a probabilistic sensitivity analysis (Claxton et al. 2005, 
  Barton et al. 2008) <doi:10.1002/hec.985>, <doi:10.1111/j.1524-4733.2008.00358.x>. 
  Simulation code written in C++ to boost performance.
URL: https://github.com/hesim-dev/hesim
BugReports: https://github.com/hesim-dev/hesim/issues
License: GPL-3
LazyData: true
LinkingTo: Rcpp,
           RcppArmadillo
Depends:
    R (>= 3.5.0)
Imports:
    data.table,
    flexsurv,
    MASS,
    Rcpp (>= 0.12.16),
    R6,
    stats,
    survival
Suggests:
    covr,
    ggplot2,
    knitr,
    mstate,
    msm,
    numDeriv,
    pracma,
    rmarkdown,
    scales,
    testthat,
    truncnorm
VignetteBuilder: knitr
Roxygen: list(markdown = TRUE)
RoxygenNote: 7.0.1
SystemRequirements: C++11<|MERGE_RESOLUTION|>--- conflicted
+++ resolved
@@ -1,11 +1,7 @@
 Package: hesim
 Type: Package
 Title: Health-Economic Simulation Modeling and Decision Analysis
-<<<<<<< HEAD
-Version: 0.2.1.9000
-=======
-Version: 0.2.2
->>>>>>> 40d323f1
+Version: 0.2.2.9000
 Authors@R: c(
     person("Devin", "Incerti", , "devin.incerti@gmail.com", role = c("aut", "cre")),
     person("Jeroen P.", "Jansen", role = "aut")
